'use client'

import { useState, useEffect } from 'react'
import { useSession } from 'next-auth/react'
import { useRouter } from 'next/navigation'
import Link from 'next/link'

interface UserStats {
  totalUsers: number
  activeUsers: number
  suspendedUsers: number
  restrictedUsers: number
  zerodhaConnectedUsers: number
}

interface BotAllocation {
  botName: string
  strategy: string
  allocatedAmount: number
  isActive: boolean
}

interface User {
  _id: string
  name: string
  email: string
  role: 'user' | 'admin'
  status: 'active' | 'suspended' | 'restricted'
  createdAt: string
  zerodhaConfig?: {
    isConnected: boolean
  }
  botAllocations?: BotAllocation[]
}

interface UserListResponse {
  users: User[]
  pagination: {
    page: number
    limit: number
    total: number
    pages: number
  }
}

export default function AdminDashboard() {
  const { data: session, status } = useSession()
  const router = useRouter()
  
  // State variables
  const [stats, setStats] = useState<UserStats | null>(null)
  const [users, setUsers] = useState<User[]>([])
  const [loading, setLoading] = useState(true)
  const [currentPage, setCurrentPage] = useState(1)
  const [totalPages, setTotalPages] = useState(1)
  const [actionLoading, setActionLoading] = useState<string>('')

  // Authentication check
  useEffect(() => {
    if (status === 'loading') return
    if (!session) {
      router.push('/signin')
      return
    }
    loadData()
  }, [session, status, router, currentPage])

  const loadData = async () => {
    try {
      setLoading(true)
      
      // Load stats
      const statsRes = await fetch('/api/admin/users?action=stats')
      if (statsRes.ok) {
        const statsData = await statsRes.json()
        setStats(statsData)
      }

      // Load users
      const usersRes = await fetch(`/api/admin/users?page=${currentPage}&limit=10`)
      if (usersRes.ok) {
        const usersData: UserListResponse = await usersRes.json()
        setUsers(usersData.users || [])
        setTotalPages(usersData.pagination?.pages || 1)
      }
    } catch (error) {
      console.error('Error loading data:', error)
    } finally {
      setLoading(false)
    }
  }

  const handleUserStatusChange = async (userId: string, newStatus: string) => {
    try {
      setActionLoading(userId)
      const response = await fetch('/api/admin/users', {
        method: 'PATCH',
        headers: { 'Content-Type': 'application/json' },
        body: JSON.stringify({ userId, action: 'updateStatus', status: newStatus })
      })

      if (response.ok) {
        await loadData()
        alert('User status updated successfully')
      } else {
        const error = await response.json()
        alert(`Error: ${error.error || 'Failed to update status'}`)
      }
    } catch (error) {
      console.error('Error updating user status:', error)
      alert('Error updating user status')
    } finally {
      setActionLoading('')
    }
  }

  const handleDeleteUser = async (userId: string, userEmail: string) => {
    if (!confirm(`Are you sure you want to delete user: ${userEmail}? This action cannot be undone.`)) {
      return
    }

    try {
      setActionLoading(userId)
      const response = await fetch('/api/admin/users', {
        method: 'DELETE',
        headers: { 'Content-Type': 'application/json' },
        body: JSON.stringify({ userId })
      })

      if (response.ok) {
        await loadData()
        alert('User deleted successfully')
      } else {
        const error = await response.json()
        alert(`Error: ${error.error || 'Failed to delete user'}`)
      }
    } catch (error) {
      console.error('Error deleting user:', error)
      alert('Error deleting user')
    } finally {
      setActionLoading('')
    }
  }

  const handleImpersonateUser = async (userId: string, userEmail: string) => {
    if (!confirm(`Login as ${userEmail}? This action will be logged.`)) {
      return
    }

    try {
      setActionLoading(userId)
      const response = await fetch('/api/admin/impersonate', {
        method: 'POST',
        headers: { 'Content-Type': 'application/json' },
        body: JSON.stringify({ targetUserId: userId })
      })

      const result = await response.json()

      if (response.ok) {
        alert(result.message + ' Redirecting to dashboard...')
        window.location.href = '/dashboard'
      } else {
        alert(`Error: ${result.error || 'Impersonation failed'}`)
      }
    } catch (error) {
      console.error('Error impersonating user:', error)
      alert('Error starting impersonation')
    } finally {
      setActionLoading('')
    }
  }

  const getStatusBadge = (status: string) => {
    // Add null/undefined check
    if (!status) return (
      <span className="px-2 py-1 text-xs rounded bg-gray-100 text-gray-800">
        Unknown
      </span>
    )
<<<<<<< HEAD
    
    const styles = {
=======

    const colors: Record<string, string> = {
>>>>>>> 3be8df9a
      active: 'bg-green-100 text-green-800',
      suspended: 'bg-red-100 text-red-800',
      restricted: 'bg-yellow-100 text-yellow-800'
    }
    const style = styles[status as keyof typeof styles] || 'bg-gray-100 text-gray-800'
    return (
      <span className={`px-2 py-1 text-xs rounded ${style}`}>
        {status.charAt(0).toUpperCase() + status.slice(1)}
      </span>
    )
  }

  const getRoleBadge = (role: string) => {
    // Add null/undefined check
<<<<<<< HEAD
    if (!role) return <span className="px-2 py-1 text-xs rounded bg-gray-100 text-gray-800">Unknown</span>
=======
    if (!role) return (
      <span className="px-2 py-1 text-xs rounded bg-gray-100 text-gray-800">
        Unknown
      </span>
    )
>>>>>>> 3be8df9a
    
    return role === 'admin' ? 
      <span className="px-2 py-1 text-xs rounded bg-blue-100 text-blue-800">Admin</span> :
      <span className="px-2 py-1 text-xs rounded bg-gray-100 text-gray-800">User</span>
  }

  if (loading) {
    return (
      <div className="min-h-screen bg-gray-50 flex items-center justify-center">
        <div className="text-center">
          <div className="text-lg font-medium text-gray-900">Loading Admin Dashboard...</div>
          <div className="text-sm text-gray-500 mt-2">Please wait</div>
        </div>
      </div>
    )
  }

  return (
    <div className="min-h-screen bg-gray-50">
      <div className="max-w-7xl mx-auto px-4 sm:px-6 lg:px-8 py-8">
        
        {/* Header */}
        <div className="mb-8">
          <div className="sm:flex sm:items-center sm:justify-between">
            <div>
              <h1 className="text-3xl font-bold text-gray-900">Admin Dashboard</h1>
              <p className="mt-1 text-sm text-gray-600">Manage users and monitor platform statistics</p>
            </div>
            
            {/* Admin Navigation */}
            <div className="mt-4 sm:mt-0">
              <div className="flex flex-wrap gap-2">
                <Link href="/admin/trading" 
                      className="inline-flex items-center px-3 py-2 border border-transparent text-sm font-medium rounded-md text-white bg-blue-600 hover:bg-blue-700">
                  Trading Control
                </Link>
                <Link href="/admin/intraday-scheduler" 
                      className="inline-flex items-center px-3 py-2 border border-gray-300 text-sm font-medium rounded-md text-gray-700 bg-white hover:bg-gray-50">
                  ⏰ Scheduler
                </Link>
                <Link href="/admin/announcements" 
                      className="inline-flex items-center px-3 py-2 border border-gray-300 text-sm font-medium rounded-md text-gray-700 bg-white hover:bg-gray-50">
                  📢 Announcements
                </Link>
                <Link href="/admin/data-sync" 
                      className="inline-flex items-center px-3 py-2 border border-gray-300 text-sm font-medium rounded-md text-gray-700 bg-white hover:bg-gray-50">
                  📊 Data Sync
                </Link>
                <Link href="/admin/cleanup" 
                      className="inline-flex items-center px-3 py-2 border border-red-300 text-sm font-medium rounded-md text-red-700 bg-red-50 hover:bg-red-100">
                  🧹 Cleanup
                </Link>
              </div>
            </div>
          </div>
        </div>

        {/* Statistics Cards */}
        {stats && (
          <div className="grid grid-cols-1 md:grid-cols-2 lg:grid-cols-4 gap-6 mb-8">
            <div className="bg-white overflow-hidden shadow rounded-lg">
              <div className="p-5">
                <div className="flex items-center">
                  <div className="flex-1">
                    <p className="text-sm font-medium text-gray-500 truncate">Total Users</p>
                    <p className="text-2xl font-semibold text-gray-900">{stats.totalUsers || 0}</p>
                  </div>
                </div>
              </div>
            </div>

            <div className="bg-white overflow-hidden shadow rounded-lg">
              <div className="p-5">
                <div className="flex items-center">
                  <div className="flex-1">
                    <p className="text-sm font-medium text-gray-500 truncate">Active Users</p>
                    <p className="text-2xl font-semibold text-green-600">{stats.activeUsers || 0}</p>
                  </div>
                </div>
              </div>
            </div>

            <div className="bg-white overflow-hidden shadow rounded-lg">
              <div className="p-5">
                <div className="flex items-center">
                  <div className="flex-1">
                    <p className="text-sm font-medium text-gray-500 truncate">Suspended/Restricted</p>
                    <p className="text-2xl font-semibold text-red-600">
                      {(stats.suspendedUsers || 0) + (stats.restrictedUsers || 0)}
                    </p>
                  </div>
                </div>
              </div>
            </div>

            <div className="bg-white overflow-hidden shadow rounded-lg">
              <div className="p-5">
                <div className="flex items-center">
                  <div className="flex-1">
                    <p className="text-sm font-medium text-gray-500 truncate">Zerodha Connected</p>
                    <p className="text-2xl font-semibold text-blue-600">{stats.zerodhaConnectedUsers || 0}</p>
                  </div>
                </div>
              </div>
            </div>
          </div>
        )}

        {/* User Management Table */}
        <div className="bg-white shadow overflow-hidden sm:rounded-md">
          <div className="px-4 py-5 sm:px-6">
            <h2 className="text-lg font-medium text-gray-900">User Management</h2>
            <p className="mt-1 text-sm text-gray-500">View and manage all registered users</p>
          </div>
          
          <div className="overflow-x-auto">
            <table className="min-w-full divide-y divide-gray-200">
              <thead className="bg-gray-50">
                <tr>
                  <th className="px-6 py-3 text-left text-xs font-medium text-gray-500 uppercase tracking-wider">User</th>
                  <th className="px-6 py-3 text-left text-xs font-medium text-gray-500 uppercase tracking-wider">Role</th>
                  <th className="px-6 py-3 text-left text-xs font-medium text-gray-500 uppercase tracking-wider">Status</th>
                  <th className="px-6 py-3 text-left text-xs font-medium text-gray-500 uppercase tracking-wider">Zerodha</th>
                  <th className="px-6 py-3 text-left text-xs font-medium text-gray-500 uppercase tracking-wider">Active Bots</th>
                  <th className="px-6 py-3 text-left text-xs font-medium text-gray-500 uppercase tracking-wider">Joined</th>
                  <th className="px-6 py-3 text-left text-xs font-medium text-gray-500 uppercase tracking-wider">Actions</th>
                </tr>
              </thead>
<<<<<<< HEAD
              <tbody className="bg-white divide-y divide-gray-200">
                {users.map((user) => {
                  // Add null check for user object
                  if (!user || !user._id) return null
                  
                  return (
                  <tr key={user._id} className="hover:bg-gray-50">
                    <td className="px-6 py-4 whitespace-nowrap">
                      <div>
                        <div className="text-sm font-medium text-gray-900">{user.name || 'Unknown'}</div>
                        <div className="text-sm text-gray-500">{user.email || 'No email'}</div>
=======
              <tbody>
                {users.filter(user => user && user._id).map((user) => (
                  <tr key={user._id} className="border-b transition-colors duration-200" 
                      style={{ borderColor: 'var(--border)' }}>
                    <td className="p-2">
                      <div>
                        <div className="font-medium" style={{ color: 'var(--foreground)' }}>{String(user.name) || 'Unknown'}</div>
                        <div className="text-xs" style={{ color: 'var(--muted-foreground)' }}>{String(user.email) || 'Unknown'}</div>
>>>>>>> 3be8df9a
                      </div>
                    </td>
                    <td className="px-6 py-4 whitespace-nowrap">
                      {getRoleBadge(user.role)}
                    </td>
                    <td className="px-6 py-4 whitespace-nowrap">
                      {getStatusBadge(user.status)}
                    </td>
                    <td className="px-6 py-4 whitespace-nowrap">
                      {user.zerodhaConfig?.isConnected ? (
                        <span className="px-2 py-1 text-xs rounded bg-green-100 text-green-800">Connected</span>
                      ) : (
                        <span className="px-2 py-1 text-xs rounded bg-gray-100 text-gray-800">Not Connected</span>
                      )}
                    </td>
<<<<<<< HEAD
                    <td className="px-6 py-4 whitespace-nowrap">
                      {user.botAllocations && user.botAllocations.length > 0 ? (
                        <div className="space-y-1">
                          {user.botAllocations
                            .filter(bot => bot && bot.isActive === true)
                            .map((bot, index) => (
                              <div key={index} className="text-xs">
                                <span className="px-2 py-1 rounded bg-blue-100 text-blue-800">
                                  {bot.botName || 'Unknown Bot'}
                                </span>
                                <div className="text-gray-500">
                                  ₹{(bot.allocatedAmount || 0).toLocaleString()}
                                </div>
                              </div>
                            ))}
                          {user.botAllocations.filter(bot => bot && bot.isActive === true).length === 0 && (
=======
                    <td className="p-2">
                      {(user.botAllocations || []).length > 0 ? (
                        <div className="space-y-1">
                          {(user.botAllocations || [])
                            .filter(bot => bot && bot.isActive)
                            .map((bot, index) => (
                            <div key={index} className="text-xs">
                              <span className={(bot.isActive || false) ? "px-2 py-1 rounded bg-blue-100 text-blue-800" : "px-2 py-1 rounded bg-gray-100 text-gray-800"}>
                                {String(bot.botName) || 'Unknown Bot'}
                              </span>
                              <div className="text-gray-500">
                                ₹{(bot.allocatedAmount || 0).toLocaleString()} • {String(bot.strategy) || 'Unknown'}
                              </div>
                            </div>
                          ))}
                          {(user.botAllocations || []).filter(bot => bot && bot.isActive).length === 0 && (
>>>>>>> 3be8df9a
                            <span className="px-2 py-1 text-xs rounded bg-gray-100 text-gray-800">No Active Bots</span>
                          )}
                        </div>
                      ) : (
                        <span className="px-2 py-1 text-xs rounded bg-gray-100 text-gray-800">No Bots</span>
                      )}
                    </td>
<<<<<<< HEAD
                    <td className="px-6 py-4 whitespace-nowrap text-sm text-gray-500">
=======
                    <td className="p-2">
>>>>>>> 3be8df9a
                      {user.createdAt ? new Date(user.createdAt).toLocaleDateString() : 'Unknown'}
                    </td>
                    <td className="px-6 py-4 whitespace-nowrap text-sm font-medium">
                      <div className="flex space-x-2">
                        <button
                          className="text-blue-600 hover:text-blue-900 disabled:opacity-50"
                          onClick={() => handleImpersonateUser(user._id, user.email || 'No email')}
                          disabled={actionLoading === user._id || user.role === 'admin'}
                          title={user.role === 'admin' ? 'Cannot impersonate other admins' : 'Login as this user'}
                        >
                          {actionLoading === user._id ? 'Loading...' : 'Login as User'}
                        </button>
                        
                        {user.status === 'active' ? (
                          <button
                            className="text-red-600 hover:text-red-900 disabled:opacity-50"
                            onClick={() => handleUserStatusChange(user._id, 'suspended')}
                            disabled={actionLoading === user._id}
                          >
                            Suspend
                          </button>
                        ) : (
                          <button
                            className="text-green-600 hover:text-green-900 disabled:opacity-50"
                            onClick={() => handleUserStatusChange(user._id, 'active')}
                            disabled={actionLoading === user._id}
                          >
                            Activate
                          </button>
                        )}
                        
                        <button
                          className="text-red-600 hover:text-red-900 disabled:opacity-50"
                          onClick={() => handleDeleteUser(user._id, user.email || 'No email')}
                          disabled={actionLoading === user._id}
                        >
                          Delete
                        </button>
                      </div>
                    </td>
                  </tr>
                  )
                })}
              </tbody>
            </table>
          </div>

          {/* Pagination */}
          <div className="bg-white px-4 py-3 border-t border-gray-200 sm:px-6">
            <div className="flex justify-between items-center">
              <div className="text-sm text-gray-700">
                Page {currentPage} of {totalPages}
              </div>
              <div className="flex space-x-2">
                <button
                  className="px-3 py-1 text-sm border border-gray-300 rounded-md bg-white text-gray-700 hover:bg-gray-50 disabled:opacity-50"
                  onClick={() => setCurrentPage(Math.max(1, currentPage - 1))}
                  disabled={currentPage === 1}
                >
                  Previous
                </button>
                <button
                  className="px-3 py-1 text-sm border border-gray-300 rounded-md bg-white text-gray-700 hover:bg-gray-50 disabled:opacity-50"
                  onClick={() => setCurrentPage(Math.min(totalPages, currentPage + 1))}
                  disabled={currentPage === totalPages}
                >
                  Next
                </button>
              </div>
            </div>
          </div>
        </div>
      </div>
    </div>
  )
}<|MERGE_RESOLUTION|>--- conflicted
+++ resolved
@@ -178,20 +178,13 @@
         Unknown
       </span>
     )
-<<<<<<< HEAD
-    
-    const styles = {
-=======
-
     const colors: Record<string, string> = {
->>>>>>> 3be8df9a
       active: 'bg-green-100 text-green-800',
       suspended: 'bg-red-100 text-red-800',
       restricted: 'bg-yellow-100 text-yellow-800'
     }
-    const style = styles[status as keyof typeof styles] || 'bg-gray-100 text-gray-800'
     return (
-      <span className={`px-2 py-1 text-xs rounded ${style}`}>
+      <span className={`px-2 py-1 text-xs rounded ${colors[status] || 'bg-gray-100 text-gray-800'}`}>
         {status.charAt(0).toUpperCase() + status.slice(1)}
       </span>
     )
@@ -199,15 +192,11 @@
 
   const getRoleBadge = (role: string) => {
     // Add null/undefined check
-<<<<<<< HEAD
-    if (!role) return <span className="px-2 py-1 text-xs rounded bg-gray-100 text-gray-800">Unknown</span>
-=======
     if (!role) return (
       <span className="px-2 py-1 text-xs rounded bg-gray-100 text-gray-800">
         Unknown
       </span>
     )
->>>>>>> 3be8df9a
     
     return role === 'admin' ? 
       <span className="px-2 py-1 text-xs rounded bg-blue-100 text-blue-800">Admin</span> :
@@ -336,28 +325,13 @@
                   <th className="px-6 py-3 text-left text-xs font-medium text-gray-500 uppercase tracking-wider">Actions</th>
                 </tr>
               </thead>
-<<<<<<< HEAD
               <tbody className="bg-white divide-y divide-gray-200">
-                {users.map((user) => {
-                  // Add null check for user object
-                  if (!user || !user._id) return null
-                  
-                  return (
+                {users.filter(user => user && user._id).map((user) => (
                   <tr key={user._id} className="hover:bg-gray-50">
                     <td className="px-6 py-4 whitespace-nowrap">
                       <div>
-                        <div className="text-sm font-medium text-gray-900">{user.name || 'Unknown'}</div>
-                        <div className="text-sm text-gray-500">{user.email || 'No email'}</div>
-=======
-              <tbody>
-                {users.filter(user => user && user._id).map((user) => (
-                  <tr key={user._id} className="border-b transition-colors duration-200" 
-                      style={{ borderColor: 'var(--border)' }}>
-                    <td className="p-2">
-                      <div>
-                        <div className="font-medium" style={{ color: 'var(--foreground)' }}>{String(user.name) || 'Unknown'}</div>
-                        <div className="text-xs" style={{ color: 'var(--muted-foreground)' }}>{String(user.email) || 'Unknown'}</div>
->>>>>>> 3be8df9a
+                        <div className="text-sm font-medium text-gray-900">{String(user.name) || 'Unknown'}</div>
+                        <div className="text-sm text-gray-500">{String(user.email) || 'Unknown'}</div>
                       </div>
                     </td>
                     <td className="px-6 py-4 whitespace-nowrap">
@@ -373,41 +347,22 @@
                         <span className="px-2 py-1 text-xs rounded bg-gray-100 text-gray-800">Not Connected</span>
                       )}
                     </td>
-<<<<<<< HEAD
                     <td className="px-6 py-4 whitespace-nowrap">
-                      {user.botAllocations && user.botAllocations.length > 0 ? (
+                      {(user.botAllocations || []).length > 0 ? (
                         <div className="space-y-1">
-                          {user.botAllocations
+                          {(user.botAllocations || [])
                             .filter(bot => bot && bot.isActive === true)
                             .map((bot, index) => (
                               <div key={index} className="text-xs">
                                 <span className="px-2 py-1 rounded bg-blue-100 text-blue-800">
-                                  {bot.botName || 'Unknown Bot'}
+                                  {String(bot.botName) || 'Unknown Bot'}
                                 </span>
                                 <div className="text-gray-500">
-                                  ₹{(bot.allocatedAmount || 0).toLocaleString()}
+                                  ₹{(bot.allocatedAmount || 0).toLocaleString()} • {String(bot.strategy) || 'Unknown'}
                                 </div>
                               </div>
                             ))}
-                          {user.botAllocations.filter(bot => bot && bot.isActive === true).length === 0 && (
-=======
-                    <td className="p-2">
-                      {(user.botAllocations || []).length > 0 ? (
-                        <div className="space-y-1">
-                          {(user.botAllocations || [])
-                            .filter(bot => bot && bot.isActive)
-                            .map((bot, index) => (
-                            <div key={index} className="text-xs">
-                              <span className={(bot.isActive || false) ? "px-2 py-1 rounded bg-blue-100 text-blue-800" : "px-2 py-1 rounded bg-gray-100 text-gray-800"}>
-                                {String(bot.botName) || 'Unknown Bot'}
-                              </span>
-                              <div className="text-gray-500">
-                                ₹{(bot.allocatedAmount || 0).toLocaleString()} • {String(bot.strategy) || 'Unknown'}
-                              </div>
-                            </div>
-                          ))}
-                          {(user.botAllocations || []).filter(bot => bot && bot.isActive).length === 0 && (
->>>>>>> 3be8df9a
+                          {(user.botAllocations || []).filter(bot => bot && bot.isActive === true).length === 0 && (
                             <span className="px-2 py-1 text-xs rounded bg-gray-100 text-gray-800">No Active Bots</span>
                           )}
                         </div>
@@ -415,11 +370,7 @@
                         <span className="px-2 py-1 text-xs rounded bg-gray-100 text-gray-800">No Bots</span>
                       )}
                     </td>
-<<<<<<< HEAD
                     <td className="px-6 py-4 whitespace-nowrap text-sm text-gray-500">
-=======
-                    <td className="p-2">
->>>>>>> 3be8df9a
                       {user.createdAt ? new Date(user.createdAt).toLocaleDateString() : 'Unknown'}
                     </td>
                     <td className="px-6 py-4 whitespace-nowrap text-sm font-medium">
@@ -461,8 +412,7 @@
                       </div>
                     </td>
                   </tr>
-                  )
-                })}
+                ))}
               </tbody>
             </table>
           </div>
